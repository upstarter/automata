
#  ⦿	| Automata | ⦿	⦿ 	⦿	⦿

#### Spawn a [system](http://web.stanford.edu/class/ee380/Abstracts/190123.html) of concurrent, distributed, fault tolerant, and highly available intelligent agents for coordinated and/or uncoordinated action in one or many environments with no central point of failure. This project is Open Source. [![License](https://img.shields.io/badge/License-Apache%202.0-blue.svg)](https://opensource.org/licenses/Apache-2.0)


![](./docs/assets/particles.gif)

## Project Mission
The Automata Project combines the state-of-the-art AI control techniques with the latest research in autonomous decentralized systems, providing AI designers a flexible framework for creating valuable emergent properties in production systems.

##### This project is in the Alpha stage and not ready for production systems. We need Contributors to get to 1.0. We are eager for your contributions and very happy you found yourself here! Please join the [slack channel](https://join.slack.com/t/automata-project/shared_invite/zt-e4fqrmo4-7ujuZwzXHNCGVrZb1aVZmA) and/or reach out to [ericsteen1@gmail.com](mailto:ericsteen1@gmail.com) if interested or with any questions. Here are our [contributing guidelines](https://github.com/upstarter/automata/blob/master/CONTRIBUTING.md) and get up to speed on the [wiki](https://github.com/upstarter/automata/wiki).

## Roadmap

#### Note: This will be updated often. The direction of the project will change as the work evolves. We welcome any of your thoughts about roadmapping.

See the current milestones [here](https://github.com/upstarter/automata/milestones).

## Usage

Testing is currently happening using the mock sequence in `world/mock_world/mock_automata/mock_seq_1.ex`. This is currently our canonical example of how to design a behavior tree (one type of `Automaton`), and *eventually* communicates with other heterogeneous agents that you define in `world/<mock_world>/<mock_automata>/<mock_automaton>`.

Currently, you can run the mock sequence in an iex shell as follows:

```elixir
iex -S mix
iex(1)> Automata.spawn()
```

and tests can be run with debugging capabilities as follows:

```bash
MIX_ENV=test iex -S mix test test/unit/automaton/automaton_test.exs:23
```

where you are running a specific context/it block containing line 23.



## Implementation Overview

### Technologies
  - [Elixir](https://elixir-lang.org/) & [OTP](https://en.wikipedia.org/wiki/Open_Telecom_Platform) provide the
  primitives for robust concurrent, fault-tolerant, highly available,
  self-healing distributed systems. The main point of the Erlang model is an application that can be expected to run forever, as stated by the language designer. Talk about unstoppable agents! [Read more](https://github.com/upstarter/automata/wiki/Automata-Features) about the many benefits of Elixir and OTP.

  - Heterogeneous agents equipped with environment and reasoning components provide scientists and analysts a selection of *graphical* and *reinforcement learning* based orchestrated agent constellations for a variety of real world environments.

<<<<<<< HEAD
  - How Elixir? Elixir for world class communication & control fault tolerance and distribution, while leveraging inter-operability to compensate for lack of high dimensional function approximation (linear solver) performance (sans NIF's):
    - [erlport](http://erlport.org) (python)
    - [julia + python](http://web.mit.edu/18.06/www/Spring17/Julia-intro.pdf)
    - [rust](https://github.com/rusterlium/rustler) + [python](https://github.com/PyO3/pyo3)
=======
  - How Elixir? Elixir for world class communication & control fault tolerance and distribution, and a focus on TWEAN neuroevolution, a promising new direction in RL for evolving populations of neural networks. Also, as needed, leverage Julia lang inter-operability for high dimensional function approximation.
>>>>>>> c7b04fde

#### The `Automata` framework has three abstract semantic layers:

##### **Environment** *(State Space Representations)*

The maps of the territory. Without good maps, any explorer could easily get lost. To fit the information available to the problem at hand, we separate representations into distinct layers with well defined boundaries.

##### **Reasoning** *(Decision Making, Action Selection)*

All agents have some formulation of action selection, otherwise they would never achieve their goals. To keep agent decision making correct, we fit the mode of reasoning to the representation.

##### **Knowledge** *(Memory, Local & Global Histories)*

Interchangeable memory modules across short term working memory, blackboards, and knowledge bases.


##### [Read the wiki](https://github.com/upstarter/automata/wiki/Automata-Technology) and/or the [docs](https://upstarter.github.io/automata/) for more about the technologies underlying `Automata`.

### Requirements

#### Autonomy is the capacity of agent(s) to achieve a set of coordinated goals by their own means (without human intervention) adapting to environment variations.

It combines five complementary aspects:
  1. Perception e.g. interpretation of stimuli, removing ambiguity/vagueness from complex input data and determining relevant information based on context/strata/motif specific communications
  2. Reflection e.g. building/updating a faithful environment run-time model
  3. Goal management e.g. choosing among possible goals the most appropriate ones for a given configuration of the environment model
  4. Planning to achieve chosen goals
  5. Self-adaptation e.g. the ability to adjust behavior through learning and reasoning and to change dynamically the goal management and planning processes.


Note that the five aspects are orthogonal. The first two aspects deal with
“understanding” the map of the environment. The third and the forth aspects deal with autonomy of decision. Self adaptation ensures adequacy of decisions with respect to the environment map. See MMLC<sup>[2](#mmlcfootnote1)</sup>.

#### A system is defined as an Autonomous Decentralized System (ADS) if the following two properties are satisfied:

 1. Autonomous Controllability: Even if any subsystem fails, is repaired, and/or is newly added, the other subsystems can continue to manage themselves and function.

 2. Autonomous Coordinability: Even if any subsystem fails, is repaired, and/or is newly added, the other subsystems can coordinate their individual objectives among themselves and can function in a coordinated fashion.

## Features

### Functional Features

#### User Defined Agents

Planned builtin and/or custom third-party agent types include:

  - Graphical Model Based
    - *[Behavior Trees](https://github.com/upstarter/automata/wiki/Behavior-Tree)*
    - *Generalized Probabilistic Models*
    - *Markov Models* (*dec-pomdp*)


  - Predictive & Representation Reinforcement Learning (RL) Based
    - *Bandits*
    - *td-learning*, *q-learning*, *actor-critic*
    - *Deep Learning*, *Gann*
    - *neuroevolutionary*


#### A Concurrent, Scalable Blackboard Knowledge System
  > The central problem of artificial intelligence is how to express the knowledge needed in order to create intelligent behavior. — John McCarthy, M.I.T/Stanford Professor, Creator of Lisp

  - A global blackboard that can coordinate automata without being a central point of failure.
  - Individual automaton blackboards readable by all automata, writeable by owning automaton

#### Meta Level Control
  - Meta-level control to support agent interaction, any potential network reorganization. Meta-level control is the ability of an agent to optimize its long term performance by choosing and sequencing its deliberation and execution actions appropriately. <sup>[2](#mmlcfootnote1)</sup>


#### Neuromorphic Computing
  -  potentially bringing the code to the data rather than the other way around.

### Performance Features
  - [Learn more](https://github.com/upstarter/automata/wiki/Automata-Features) about the performance features of `Automata`

### Applications
- Trading Systems
- Pandemic Testing Drone Units
- Patient Monitoring & Care Systems
- Swarm Intelligence / Distributed Robotics
- Intelligent agents with soft realtime multi-dimensional sensory, perception, intuition, and action capabilities
- Multi-Agent Reinforcement Learning (MARL)
- Mixture of Experts (MoE) Deep Learning Control Systems (python inter-op with [erlport](http://erlport.org/))
- Blockchain Smart Contract Systems
- A Mega-constellation of satellites
- 3D Printing and Factory Automation
- Product Automation & Analytics
- Augmented, Virtual, Mixed Reality
- Smart Home / IOT Systems
- High-Speed Rail Systems (Japan has an ADS railway that learns)
- Chatbot & Game AI's (esp. MMOG user/npc backends)
- QA Testing (BT's are particularly suited to combinatorial testing)
- ? (choose your adventure)


### API


```elixir
defmodule MyAutomaton do
  use Automaton,
    # required
    type: :behavior_tree,

    # the remainder are required with type :behavior_tree.
    node_type: :selector,

    # the heartbeat for this node(subtree), in milliseconds
    # the default is 50ms (mimics the average human brain perception cycle time)
    # heartbeat adaption as meta-level(automata) action, to be changed at runtime
    tick_freq: 50, # 50ms

    # excluded for execution nodes
    # list of child control/action(execution) nodes
    # these run in order for type :selector and :sequence nodes and in parallel
    # for type :parallel, and in a user-defined dynamic order for :priority
    children: [ChildAction1, ChildSequence1, ChildAction2]


    @doc """
    Required with `type: :behavior_tree`
      - Called every tick, must return `{:ok, status}` or `{:error, reason}`

    ## Reactively and Proactively Change the World
      > ie.. effect the current environment in phases using
        either *effectors* or via *communication* with
        other agents and/or internal/external systems
    """
    def update do
      {:ok, status}
    end
end
```

### Example

Below is a simplified hypothetical example of a `:behavior tree` sequence control node(subtree) for an autonomous "Forex Trader". The first two leafs are condition nodes, and the last two are action nodes.

![automata trader sequence diagram](./docs/assets/sequence.png)

###### References
1. <a name="mmlcfootnote1" href="https://www.academia.edu/22145349/Multiagent_meta-level_control_for_radar_coordination">Multi-Agent Meta-Level Control</a>

## Installation

If [available in Hex](https://hex.pm/docs/publish), the package can be installed
by adding `Automata` to your list of dependencies in `mix.exs`:

```elixir
def deps do
  [
    {:automata, "~> 0.1.0"}
  ]
end
```

## Authors

* **Eric Steen** - [upstarter](https://github.com/upstarter)

See also the list of [contributors](https://github.com/upstarter/automata/contributors) who participated in this project.

## License

This project is licensed under the Apache 2.0 License - see the [License.md](./License.md) file for details or [![License](https://img.shields.io/badge/License-Apache%202.0-blue.svg)](https://opensource.org/licenses/Apache-2.0)<|MERGE_RESOLUTION|>--- conflicted
+++ resolved
@@ -47,14 +47,7 @@
 
   - Heterogeneous agents equipped with environment and reasoning components provide scientists and analysts a selection of *graphical* and *reinforcement learning* based orchestrated agent constellations for a variety of real world environments.
 
-<<<<<<< HEAD
-  - How Elixir? Elixir for world class communication & control fault tolerance and distribution, while leveraging inter-operability to compensate for lack of high dimensional function approximation (linear solver) performance (sans NIF's):
-    - [erlport](http://erlport.org) (python)
-    - [julia + python](http://web.mit.edu/18.06/www/Spring17/Julia-intro.pdf)
-    - [rust](https://github.com/rusterlium/rustler) + [python](https://github.com/PyO3/pyo3)
-=======
   - How Elixir? Elixir for world class communication & control fault tolerance and distribution, and a focus on TWEAN neuroevolution, a promising new direction in RL for evolving populations of neural networks. Also, as needed, leverage Julia lang inter-operability for high dimensional function approximation.
->>>>>>> c7b04fde
 
 #### The `Automata` framework has three abstract semantic layers:
 
@@ -105,14 +98,17 @@
   - Graphical Model Based
     - *[Behavior Trees](https://github.com/upstarter/automata/wiki/Behavior-Tree)*
     - *Generalized Probabilistic Models*
-    - *Markov Models* (*dec-pomdp*)
-
-
-  - Predictive & Representation Reinforcement Learning (RL) Based
+
+
+  - Reinforcement Learning (RL) Based
     - *Bandits*
     - *td-learning*, *q-learning*, *actor-critic*
     - *Deep Learning*, *Gann*
-    - *neuroevolutionary*
+    - *DEC-POMDP* (Decentralized Partially Observable Markov Decision Process)
+
+
+  - Neuroevolution
+    - *TWEANN* (Typology and Weight Evolving Neural Network)
 
 
 #### A Concurrent, Scalable Blackboard Knowledge System
