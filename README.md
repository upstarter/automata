--- conflicted
+++ resolved
@@ -222,10 +222,7 @@
     node_type: :selector,
 
     # the frequency of updates for this node(subtree), in milliseconds
-<<<<<<< HEAD
     # the default is an infinite loop (0 ms)
-=======
->>>>>>> 83bb26a7
     tick_freq: 200, # 200ms
 
 
