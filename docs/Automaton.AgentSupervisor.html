<!DOCTYPE html>
<html lang="en">
  <head>
    <meta charset="utf-8">
    <meta http-equiv="x-ua-compatible" content="ie=edge">
    <meta name="viewport" content="width=device-width, initial-scale=1.0">
    <meta name="generator" content="ExDoc v0.21.3">
    <meta name="project" content="automata v0.1.0">
    <title>Automaton.AgentSupervisor — automata v0.1.0</title>
    <link rel="stylesheet" href="dist/elixir-0ab8a6a80ebaaa287431.css" />
<<<<<<< HEAD
    <script src="dist/sidebar_items-c9906118b8.js"></script>
=======
    <script src="dist/sidebar_items-584d3af45c.js"></script>
>>>>>>> 2fad27ea
      <script src="docs_config.js"></script>
    <script async src="dist/app-a225d03098e64fef431a.js"></script>
  </head>
  <body data-type="modules">
    <script>try { if(localStorage.getItem('night-mode') === 'true') document.body.className += ' night-mode'; } catch (e) { }</script>
<div class="main">

<button class="sidebar-button sidebar-toggle">
  <span class="icon-menu" title="Collapse/expand sidebar"></span>
</button>

<section class="sidebar">
  <form class="sidebar-search" action="search.html">
    <button type="submit" class="search-button">
      <span class="icon-search" aria-hidden="true"></span>
    </button>
    <button type="button" tabindex="-1" class="search-close-button">
      <span class="icon-cross" title="Cancel search"></span>
    </button>
    <label class="search-label">
      <input name="q" type="text" id="search-list" class="search-input" placeholder="Search..." aria-label="Search" autocomplete="off" />
    </label>
  </form>

  <div class="autocomplete">
    <div class="autocomplete-results">
    </div>
  </div>

  <div class="sidebar-header">
    <div class="sidebar-projectDetails">
      <a href="api-reference.html" class="sidebar-projectName">
automata      </a>
      <h2 class="sidebar-projectVersion">
        v0.1.0
      </h2>
    </div>
  </div>

  <ul class="sidebar-listNav">
    <li><a id="extras-list" href="#full-list">Pages</a></li>

      <li><a id="modules-list" href="#full-list">Modules</a></li>

  </ul>
  <div class="gradient"></div>
  <ul id="full-list" class="sidebar-fullList"></ul>
</section>

<section class="content">
  <div class="content-outer">
    <div id="content" class="content-inner">

      <h1>
        <small class="app-vsn">automata v0.1.0</small>
Automaton.AgentSupervisor      </h1>


        <section id="moduledoc">
<p>Directly supervises the lifecycle of the user-defined agents (behavior trees).
The <a href="Automaton.AgentServer.html"><code class="inline">Automaton.AgentServer</code></a> starts them under this process. It is the parent
and root of the user-defined composite, making it the boundary point between
the high level Automaton policy control system and the user defined control.</p>
        </section>

        <section id="summary" class="details-list">
          <h1 class="section-heading">
            <a class="hover-link" href="#summary">
              <span class="icon-link" aria-hidden="true"></span>
              <span class="sr-only">Link to this section</span>
            </a>
            Summary
          </h1>
  <div class="summary-functions summary">
    <h2>
      <a href="#functions">Functions</a>
    </h2>
<div class="summary-row">
  <div class="summary-signature">
    <a href="#child_spec/1">child_spec(arg)</a>
  </div>
    <div class="summary-synopsis"><p>Returns a specification to start this module under a supervisor.</p></div>
</div>
<div class="summary-row">
  <div class="summary-signature">
    <a href="#init/1">init(list)</a>
  </div>
    <div class="summary-synopsis"><p>Callback implementation for <a href="https://hexdocs.pm/elixir/DynamicSupervisor.html#c:init/1"><code class="inline">DynamicSupervisor.init/1</code></a>.</p></div>
</div>
<div class="summary-row">
  <div class="summary-signature">
    <a href="#start_link/1">start_link(list)</a>
  </div>
</div>
  </div>
        </section>

        <section id="functions" class="details-list">
          <h1 class="section-heading">
            <a class="hover-link" href="#functions">
              <span class="icon-link" aria-hidden="true"></span>
              <span class="sr-only">Link to this section</span>
            </a>
Functions          </h1>
          <div class="functions-list">
<section class="detail" id="child_spec/1">
  <div class="detail-header">
    <a href="#child_spec/1" class="detail-link" title="Link to this function">
      <span class="icon-link" aria-hidden="true"></span>
      <span class="sr-only">Link to this function</span>
    </a>
    <h1 class="signature">child_spec(arg)</h1>
  </div>
  <section class="docstring">
<p>Returns a specification to start this module under a supervisor.</p>
<p>See <a href="https://hexdocs.pm/elixir/Supervisor.html"><code class="inline">Supervisor</code></a>.</p>
  </section>
</section>
<section class="detail" id="init/1">
  <div class="detail-header">
    <a href="#init/1" class="detail-link" title="Link to this function">
      <span class="icon-link" aria-hidden="true"></span>
      <span class="sr-only">Link to this function</span>
    </a>
    <h1 class="signature">init(list)</h1>
      <div class="specs">
          <pre>init([]) :: <a href="https://hexdocs.pm/elixir/typespecs.html#built-in-types">no_return</a>()</pre>
      </div>
  </div>
  <section class="docstring">
<p>Callback implementation for <a href="https://hexdocs.pm/elixir/DynamicSupervisor.html#c:init/1"><code class="inline">DynamicSupervisor.init/1</code></a>.</p>
  </section>
</section>
<section class="detail" id="start_link/1">
  <div class="detail-header">
    <a href="#start_link/1" class="detail-link" title="Link to this function">
      <span class="icon-link" aria-hidden="true"></span>
      <span class="sr-only">Link to this function</span>
    </a>
    <h1 class="signature">start_link(list)</h1>
  </div>
  <section class="docstring">
  </section>
</section>
          </div>
        </section>
      <footer class="footer">
        <p>
          <span class="line">
            Built using
            <a href="https://github.com/elixir-lang/ex_doc" title="ExDoc" target="_blank" rel="help noopener">ExDoc</a> (v0.21.3),
          </span>
          <span class="line">
            designed by
            <a href="https://twitter.com/dignifiedquire" target="_blank" rel="noopener" title="@dignifiedquire">Friedel Ziegelmayer</a>.
          </span>
        </p>
        <p>
          <button class="line footer-button display-shortcuts-help">
            Display keyboard shortcuts
          </button>
          <button class="line footer-button night-mode-toggle">
            Toggle night mode
          </button>
          <button class="line footer-button display-quick-switch">
            Go to a HexDocs package
          </button>
          <button class="line footer-button tooltips-toggle">
            <span class="tooltips-option-disable">Disable tooltips</span>
            <span class="tooltips-option-enable">Enable tooltips</span>
          </button>
        </p>
      </footer>
    </div>
  </div>
</section>
</div>
  </body>
</html><|MERGE_RESOLUTION|>--- conflicted
+++ resolved
@@ -8,11 +8,7 @@
     <meta name="project" content="automata v0.1.0">
     <title>Automaton.AgentSupervisor — automata v0.1.0</title>
     <link rel="stylesheet" href="dist/elixir-0ab8a6a80ebaaa287431.css" />
-<<<<<<< HEAD
-    <script src="dist/sidebar_items-c9906118b8.js"></script>
-=======
     <script src="dist/sidebar_items-584d3af45c.js"></script>
->>>>>>> 2fad27ea
       <script src="docs_config.js"></script>
     <script async src="dist/app-a225d03098e64fef431a.js"></script>
   </head>
