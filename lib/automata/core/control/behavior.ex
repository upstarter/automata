--- conflicted
+++ resolved
@@ -6,9 +6,10 @@
     tree can be thought of as high level behaviors, heirarchically combining
     smaller behaviors to provide more complex and interesting behaviors.
 
-    Note: this is all placeholder stuff right now and needs cleanup. The
-    specs for the callbacks are not accurate, just needed something that compiled and ran.
-    Needs more thought and attention as the design process continues.
+    Note: there is a bunch of placeholder stuff in here right now and needs
+    thought and cleanup. The specs for the callbacks are not accurate, just
+    needed something that compiled and ran. Needs more thought and attention as
+    the design process continues.
   """
   alias Automata.Blackboard, as: GlobalBlackboard
   alias Automaton.Blackboard, as: NodeBlackboard
@@ -16,7 +17,7 @@
   alias Automaton.Utility, as: NodeUtility
 
   @callback on_init(term) :: {:ok, term} | {:error, String.t()}
-  @callback update(term) :: atom
+  @callback update({:ok, term}) :: atom
   @callback on_terminate(term) :: {:ok, term}
   @callback reset() :: atom
   @callback abort() :: {:ok, term}
@@ -36,18 +37,12 @@
       use NodeUtility
 
       @impl Behavior
-      def on_init(arg) do
-        {:ok, nil}
-      end
+      def on_init(arg)
 
+      # currently control nodes run this function if `update` is not defined
+      # TODO: figure out the right thing to do here
       @impl Behavior
-<<<<<<< HEAD
-      def update(arg)
-=======
-      def update(arg) do
-        nil
-      end
->>>>>>> 0a617fe7
+      def update(args)
 
       @impl Behavior
       def on_terminate(new_state) do
@@ -63,7 +58,6 @@
       def abort do
         {:ok, nil}
       end
-<<<<<<< HEAD
 
       @impl Behavior
       def aborted? do
@@ -81,25 +75,6 @@
       end
 
       @impl Behavior
-=======
-
-      @impl Behavior
-      def aborted? do
-        false
-      end
-
-      @impl Behavior
-      def terminated? do
-        false
-      end
-
-      @impl Behavior
-      def running? do
-        true
-      end
-
-      @impl Behavior
->>>>>>> 0a617fe7
       def get_status do
         :bh_running
       end
