defmodule Automaton.Behavior do
  @moduledoc """
    An Automaton.Behavior is an abstract interface for actions, conditions, and
    composites that can be activated, run, and deactivated. Actions(Execution
    Nodes) provide specific implementations of this interface. Branches in the
    tree can be thought of as high level behaviors, heirarchically combining
    smaller behaviors to provide more complex and interesting behaviors.
  """
  alias Automaton.Behavior
  # @callback on_init() :: {:ok, term} | {:error, String.t()}
  @callback update() :: atom
  @callback on_terminate(term) :: {:ok, term}
  @callback reset() :: atom
  @callback abort() :: {:ok, term}
  @callback terminated?() :: bool
  @callback running?() :: bool
  @callback get_status() :: atom

  defmacro __using__(opts) do
    quote bind_quoted: [user_opts: opts[:user_opts]] do
      import Behavior
      # @behaviour Behavior

      # TODO: probably handle state somewhere else? GenServer linked to Node?
      defmodule State do
        # bh_fresh is for when status has not been initialized
        # yet or has been reset
        defstruct m_status: :bh_fresh,
                  # control is the parent, nil when fresh
                  control: nil,
                  m_children: user_opts[:children] || nil,
                  m_current: nil
      end

      # Client API
      @impl GenServer
<<<<<<< HEAD
      def start_link(args) do
        GenServer.start_link(__MODULE__, %State{}, name: __MODULE__)
      end

      @impl DynamicSupervisor
      def start_link(args) do
=======
      def start_link(args) do
        GenServer.start_link(__MODULE__, %State{}, name: __MODULE__)
      end

      @impl DynamicSupervisor
      def start_link(args) do
>>>>>>> 09b98114
        DynamicSupervisor.start_link(__MODULE__, args, name: __MODULE__)
      end

      # #######################
      # # GenServer Callbacks #
      # #######################
      @impl GenServer
      def init(%State{} = state) do
        send(self(), :tick)
        {:ok, state}
<<<<<<< HEAD
      end

      @impl DynamicSupervisor
      def init(state) do
        {:ok, state}
      end

      def handle_info(:tick, state) do
        IO.puts("#{tick_freq} milliseconds elapsed")
        if state.m_status != :running, do: on_init(state)
        {:reply, state, new_state} = update(state)
        if new_state.m_status != :running, do: on_terminate(new_state)
        schedule_next()
        {:noreply, new_state}
      end

=======
      end

      @impl DynamicSupervisor
      def init(state) do
        {:ok, state}
      end

      def handle_info(:tick, state) do
        IO.puts("#{tick_freq} milliseconds elapsed")
        if state.m_status != :running, do: on_init(state)
        {:reply, state, new_state} = update(state)
        if new_state.m_status != :running, do: on_terminate(new_state)
        schedule_next()
        {:noreply, new_state}
      end

>>>>>>> 09b98114
      def schedule_next, do: Process.send_after(self(), :tick, tick_freq())

      def tick, do: GenServer.call(__MODULE__, :tick)

      # TODO: best practice for DFS on supervision tree? See Composite for one way (sans tail recursion)
      def update_tree do
        # tick forever (or at configured tick_freq)
        # For each tick
        #   For each node in tree
        #     node.tick # updates node(subtree)
      end

      # should tick each subtree at a frequency corresponding to subtrees tick_freq
      # each subtree of the user-defined root node will be ticked recursively
      # every update (at rate tick_freq) as we update the tree until we find
      # the leaf node that is currently running (will be an action).
      def tick_freq do
        # default of 0 is an infinite loop
        unquote(user_opts[:tick_freq]) || 0
      end

      @impl Behavior
      # overriden by users
<<<<<<< HEAD
      def on_init(state), do: nil

      # overriden by users
      @impl Behavior
      def update(state), do: nil
=======
      def on_init(state)

      # overriden by users

      @impl Behavior
      def update(state)
>>>>>>> 09b98114

      # overriden by users
      @impl Behavior
      def on_terminate(status), do: nil

      @impl Behavior
      def get_status() do
        {:ok, nil}
      end

      @impl Behavior
      def running?() do
        {:ok, nil}
      end

      @impl Behavior
      def terminated?() do
        {:ok, nil}
      end

      @impl Behavior
      def abort() do
        {:ok, nil}
      end
    end
  end
end<|MERGE_RESOLUTION|>--- conflicted
+++ resolved
@@ -34,21 +34,12 @@
 
       # Client API
       @impl GenServer
-<<<<<<< HEAD
       def start_link(args) do
         GenServer.start_link(__MODULE__, %State{}, name: __MODULE__)
       end
 
       @impl DynamicSupervisor
       def start_link(args) do
-=======
-      def start_link(args) do
-        GenServer.start_link(__MODULE__, %State{}, name: __MODULE__)
-      end
-
-      @impl DynamicSupervisor
-      def start_link(args) do
->>>>>>> 09b98114
         DynamicSupervisor.start_link(__MODULE__, args, name: __MODULE__)
       end
 
@@ -59,7 +50,6 @@
       def init(%State{} = state) do
         send(self(), :tick)
         {:ok, state}
-<<<<<<< HEAD
       end
 
       @impl DynamicSupervisor
@@ -76,24 +66,6 @@
         {:noreply, new_state}
       end
 
-=======
-      end
-
-      @impl DynamicSupervisor
-      def init(state) do
-        {:ok, state}
-      end
-
-      def handle_info(:tick, state) do
-        IO.puts("#{tick_freq} milliseconds elapsed")
-        if state.m_status != :running, do: on_init(state)
-        {:reply, state, new_state} = update(state)
-        if new_state.m_status != :running, do: on_terminate(new_state)
-        schedule_next()
-        {:noreply, new_state}
-      end
-
->>>>>>> 09b98114
       def schedule_next, do: Process.send_after(self(), :tick, tick_freq())
 
       def tick, do: GenServer.call(__MODULE__, :tick)
@@ -117,20 +89,12 @@
 
       @impl Behavior
       # overriden by users
-<<<<<<< HEAD
-      def on_init(state), do: nil
-
-      # overriden by users
-      @impl Behavior
-      def update(state), do: nil
-=======
       def on_init(state)
 
       # overriden by users
 
       @impl Behavior
       def update(state)
->>>>>>> 09b98114
 
       # overriden by users
       @impl Behavior
