defmodule Automaton.Node do
  @moduledoc """
    This is the primary user control interface to the Automata system. The
    configration parameters are used to inject the appropriate modules into the
    user-defined nodes based on their node_type and other options.

    Notes:
    Initialization and shutdown require extra care:
    on_init: receive extra parameters, fetch data from blackboard/utility,  make requests, etc..
    shutdown: free resources to not effect other actions

    Multi-Agent Systems
      Proactive & Reactive agents
      BDI architecture: Beliefs, Desires, Intentions
  """
  # TODO: Is becoming somewhat of a "Central point of failure". Rather than
  # injecting tons of code into a single process, we should probably link
  # with some GenServer(s) to handle state, restart independently?

  alias Automaton.{Behavior, Composite, Action}
  alias Automata.Blackboard, as: GlobalBlackboard
  alias Automaton.Blackboard, as: NodeBlackboard
  alias Automata.Utility, as: GlobalUtility
  alias Automaton.Utility, as: NodeUtility

  # When you call use in your module, the __using__ macro is called.
  defmacro __using__(user_opts) do
    quote bind_quoted: [user_opts: user_opts] do
<<<<<<< HEAD
=======
      use DynamicSupervisor
>>>>>>> 83bb26a7
      use Behavior

      if Enum.member?(Composite.types(), user_opts[:node_type]) do
<<<<<<< HEAD
        use DynamicSupervisor
=======
>>>>>>> 83bb26a7
        use Composite, user_opts: user_opts
      else
        use Action
      end

<<<<<<< HEAD
      use GlobalBlackboard
      use NodeBlackboard
      use GlobalUtility
      use NodeUtility

      # TODO: probably handle state somewhere else? GenServer linked to Node?
      defmodule State do
        # bh_fresh is for when status has not been initialized
        # yet or has been reset
        defstruct m_status: :bh_fresh,
                  # control is the parent, nil when fresh
                  control: nil,
                  m_children: user_opts[:children] || [],
                  m_current: nil
      end

      # Client API
      def start_link(args) do
        GenServer.start_link(__MODULE__, %State{})
        # tick()
      end

      def tick_freq do
        # default of 0 is an infinite loop
        unquote(user_opts[:tick_freq]) || 0
      end

=======
>>>>>>> 83bb26a7
      # #######################
      # # GenServer Callbacks #
      # #######################
      def init(%State{} = state) do
        IO.inspect(["Node.ex State:", state], label: __MODULE__)

        {:ok, nil}
      end

      def child_spec do
        %{
          id: __MODULE__,
          start: {__MODULE__, :start_link, []},
          restart: :temporary,
          shutdown: 5000,
          type: :worker
        }
      end

      #####################
      # Private Functions #
      #####################

      #####################
      # typespec          #
      #####################
      # @type a_node :: {
      #         term() | :undefined,
      #         child() | :restarting,
      #         :worker | :supervisor,
      #         :supervisor.modules()
      #       }
      # Defoverridable makes the given functions in the current module overridable
      defoverridable update: 0, tick: 0
    end
  end
end<|MERGE_RESOLUTION|>--- conflicted
+++ resolved
@@ -13,99 +13,55 @@
       Proactive & Reactive agents
       BDI architecture: Beliefs, Desires, Intentions
   """
-  # TODO: Is becoming somewhat of a "Central point of failure". Rather than
-  # injecting tons of code into a single process, we should probably link
-  # with some GenServer(s) to handle state, restart independently?
-
   alias Automaton.{Behavior, Composite, Action}
   alias Automata.Blackboard, as: GlobalBlackboard
   alias Automaton.Blackboard, as: NodeBlackboard
   alias Automata.Utility, as: GlobalUtility
   alias Automaton.Utility, as: NodeUtility
 
-  # When you call use in your module, the __using__ macro is called.
   defmacro __using__(user_opts) do
-    quote bind_quoted: [user_opts: user_opts] do
-<<<<<<< HEAD
-=======
-      use DynamicSupervisor
->>>>>>> 83bb26a7
-      use Behavior
+    a =
+      if Enum.member?(Composite.types(), user_opts[:node_type]) do
+        # IO.inspect(user_opts)
 
-      if Enum.member?(Composite.types(), user_opts[:node_type]) do
-<<<<<<< HEAD
-        use DynamicSupervisor
-=======
->>>>>>> 83bb26a7
-        use Composite, user_opts: user_opts
+        quote do
+          use DynamicSupervisor
+          use Composite, user_opts: unquote(user_opts)
+        end
       else
-        use Action
+        quote do: use(Action)
       end
 
-<<<<<<< HEAD
-      use GlobalBlackboard
-      use NodeBlackboard
-      use GlobalUtility
-      use NodeUtility
+    b =
+      quote bind_quoted: [user_opts: user_opts] do
+        use Behavior, user_opts: user_opts
 
-      # TODO: probably handle state somewhere else? GenServer linked to Node?
-      defmodule State do
-        # bh_fresh is for when status has not been initialized
-        # yet or has been reset
-        defstruct m_status: :bh_fresh,
-                  # control is the parent, nil when fresh
-                  control: nil,
-                  m_children: user_opts[:children] || [],
-                  m_current: nil
+        use GlobalBlackboard
+        use NodeBlackboard
+        use GlobalUtility
+        use NodeUtility
+
+        # @type a_node :: {
+        #         term() | :undefined,
+        #         child() | :restarting,
+        #         :worker | :supervisor,
+        #         :supervisor.modules()
+        #       }
+
+        def child_spec do
+          %{
+            id: __MODULE__,
+            start: {__MODULE__, :start_link, []},
+            restart: :temporary,
+            shutdown: 5000,
+            type: :worker
+          }
+        end
+
+        # Defoverridable makes the given functions in the current module overridable
+        defoverridable update: 1, tick: 1, on_init: 1, on_terminate: 1
       end
 
-      # Client API
-      def start_link(args) do
-        GenServer.start_link(__MODULE__, %State{})
-        # tick()
-      end
-
-      def tick_freq do
-        # default of 0 is an infinite loop
-        unquote(user_opts[:tick_freq]) || 0
-      end
-
-=======
->>>>>>> 83bb26a7
-      # #######################
-      # # GenServer Callbacks #
-      # #######################
-      def init(%State{} = state) do
-        IO.inspect(["Node.ex State:", state], label: __MODULE__)
-
-        {:ok, nil}
-      end
-
-      def child_spec do
-        %{
-          id: __MODULE__,
-          start: {__MODULE__, :start_link, []},
-          restart: :temporary,
-          shutdown: 5000,
-          type: :worker
-        }
-      end
-
-      #####################
-      # Private Functions #
-      #####################
-
-      #####################
-      # typespec          #
-      #####################
-      # @type a_node :: {
-      #         term() | :undefined,
-      #         child() | :restarting,
-      #         :worker | :supervisor,
-      #         :supervisor.modules()
-      #       }
-      # Defoverridable makes the given functions in the current module overridable
-      defoverridable update: 0, tick: 0
-    end
+    [a, b]
   end
 end