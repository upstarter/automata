defmodule Automaton.Composite.Sequence do
  @moduledoc """
    Behavior for user-defined sequence actions. When the execution of a sequence
    node starts, then the node’s children are executed in succession from left
    to right, returning to its parent a status failure (or running) as soon as a
    child that returns failure (or running) is found. It returns success only
    when all the children return success. The purpose of the sequence node is to
    carry out the tasks that are deﬁned by a strict sequence of sub-tasks, in
    which all have to succeed.

    A Sequence will return immediately with a failure status code when one of
    its children fails. As long as its children are succeeding, it will keep
    going. If it runs out of children, it will return in success.
  """
  alias Automaton.{Composite, Behavior}

  defmacro __using__(opts) do
<<<<<<< HEAD
    # quote do
    #   @impl Behavior
    #   def on_init() do
    #     IO.puts("INIT SEQUENCE")
    #     {:ok, nil}
    #   end
    #
    #   @impl Behavior
    #   def update() do
    #     IO.puts("UPDATE SEQUENCE")
    #     IO.inspect(['SWEW'])
    #     # // Keep going until a child behavior says it's running.
    #     # for (;;)
    #     # {
    #     #     Status s = (*m_CurrentChild)->tick();
    #     #
    #     #     // If the child fails, or keeps running, do the same.
    #     #     if (s != BH_SUCCESS)
    #     #     {
    #     #         return s;
    #     #     }
    #     #
    #     #     // Hit the end of the array, job done!
    #     #     if (++m_CurrentChild == m_Children.end())
    #     #     {
    #     #         return BH_SUCCESS;
    #     #     }
    #     # }
    #     IO.puts("sequence update/0")
    #     # return status, overidden by user
    #     {:ok, "Sequence"}
    #     :running
    #   end
    # end
=======
    IO.inspect(["SEQ", opts])

    quote do
      @impl Behavior
      def on_init(state) do
        new_state = Map.put(state, :m_status, :running)
        IO.inspect(["CALL ON_INIT(SEQ)", state.m_status, new_state.m_status], label: __MODULE__)

        {:reply, state, new_state}
      end

      @impl Behavior
      def update(state) do
        new_state = Map.put(state, :m_status, :running)
        IO.inspect(["CALL UPDATE(SEQ)", state.m_status, new_state.m_status], label: __MODULE__)

        {:reply, state, new_state}
      end

      @impl Behavior
      def on_terminate(status) do
        IO.puts("ON_TERMINATE")
        {:ok, status}
      end

      # @impl Behavior
      # def update(state) do
      #   IO.puts("UPDATE SEQUENCE")
      #   IO.inspect(['SWEW'])
      #   # // Keep going until a child behavior says it's running.
      #   # for (;;)
      #   # {
      #   #     Status s = (*m_CurrentChild)->tick();
      #   #
      #   #     // If the child fails, or keeps running, do the same.
      #   #     if (s != BH_SUCCESS)
      #   #     {
      #   #         return s;
      #   #     }
      #   #
      #   #     // Hit the end of the array, job done!
      #   #     if (++m_CurrentChild == m_Children.end())
      #   #     {
      #   #         return BH_SUCCESS;
      #   #     }
      #   # }
      #   IO.puts("sequence update/0")
      #   # return status, overidden by user
      #   {:reply, state, state}
      # end
    end
>>>>>>> 09b98114
  end
end<|MERGE_RESOLUTION|>--- conflicted
+++ resolved
@@ -15,44 +15,6 @@
   alias Automaton.{Composite, Behavior}
 
   defmacro __using__(opts) do
-<<<<<<< HEAD
-    # quote do
-    #   @impl Behavior
-    #   def on_init() do
-    #     IO.puts("INIT SEQUENCE")
-    #     {:ok, nil}
-    #   end
-    #
-    #   @impl Behavior
-    #   def update() do
-    #     IO.puts("UPDATE SEQUENCE")
-    #     IO.inspect(['SWEW'])
-    #     # // Keep going until a child behavior says it's running.
-    #     # for (;;)
-    #     # {
-    #     #     Status s = (*m_CurrentChild)->tick();
-    #     #
-    #     #     // If the child fails, or keeps running, do the same.
-    #     #     if (s != BH_SUCCESS)
-    #     #     {
-    #     #         return s;
-    #     #     }
-    #     #
-    #     #     // Hit the end of the array, job done!
-    #     #     if (++m_CurrentChild == m_Children.end())
-    #     #     {
-    #     #         return BH_SUCCESS;
-    #     #     }
-    #     # }
-    #     IO.puts("sequence update/0")
-    #     # return status, overidden by user
-    #     {:ok, "Sequence"}
-    #     :running
-    #   end
-    # end
-=======
-    IO.inspect(["SEQ", opts])
-
     quote do
       @impl Behavior
       def on_init(state) do
@@ -102,6 +64,5 @@
       #   {:reply, state, state}
       # end
     end
->>>>>>> 09b98114
   end
 end